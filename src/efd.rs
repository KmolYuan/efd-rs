--- conflicted
+++ resolved
@@ -68,11 +68,7 @@
 
 /// Elliptical Fourier Descriptor coefficients.
 /// Provide transformation between discrete points and coefficients.
-<<<<<<< HEAD
-#[derive(Clone, Debug)]
-=======
-#[derive(Clone, Default)]
->>>>>>> 4cff85c7
+#[derive(Clone, Default, Debug)]
 pub struct Efd {
     /// Coefficients.
     pub c: Array2<f64>,
